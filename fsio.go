--- conflicted
+++ resolved
@@ -188,17 +188,15 @@
 	}
 
 	req, _ = http.NewRequest("POST", u.String(), data)
-<<<<<<< HEAD
-	if fs.Config.UseBaseAuth {
-		req.SetBasicAuth(fs.Config.User, fs.Config.Password)
-	}
-
-=======
-	// set content type
+
+	if fs.Config.UseBaseAuth {
+		req.SetBasicAuth(fs.Config.User, fs.Config.Password)
+	}
+
 	if contenttype != "" {
 		req.Header.Set("Content-Type", contenttype)
 	}
->>>>>>> b0bf6376
+
 	rsp, err = fs.client.Do(req)
 	if err != nil {
 		return false, err
